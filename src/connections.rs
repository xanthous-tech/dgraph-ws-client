use std::env;
use std::sync::atomic::{AtomicU32, Ordering};
use std::sync::Arc;
use std::time::Duration;

use dgraph_tonic::{ClientError, DgraphError, Mutate, Query};
use futures::stream::{SplitSink, SplitStream};
use futures::{SinkExt, StreamExt};
use hyper::upgrade::Upgraded;
use log::{debug, error};
use tokio::sync::{oneshot, Mutex};
use tokio_tungstenite::WebSocketStream;
use tungstenite::{Error, Message};

use crate::dgraph::TxnContextExport;
use crate::models::{RequestPayload, ResponsePayload};
use crate::txn::{discard_txn, process_mutate_txn_request, process_query_txn_request};

pub async fn accept_query_txn_connection<Q>(
    sender_arc_mutex: Arc<Mutex<Option<SplitSink<WebSocketStream<Upgraded>, Message>>>>,
    mut receiver: SplitStream<WebSocketStream<Upgraded>>,
    txn_arc_mutex: Arc<Mutex<Option<Q>>>,
    shutdown_hook_arc_mutex: Arc<Mutex<Option<oneshot::Sender<()>>>>,
    query_count: Arc<AtomicU32>,
) where
    Q: Query + 'static,
{
    while let Some(message) = receiver.next().await {
        let sam = sender_arc_mutex.clone();
        let tam = txn_arc_mutex.clone();
        let sham = shutdown_hook_arc_mutex.clone();
        let qc = query_count.clone();

        tokio::spawn(async move { process_query_message(sam, tam, sham, qc, message).await });
    }
}

pub async fn accept_mutate_txn_connection<M>(
    sender_arc_mutex: Arc<Mutex<Option<SplitSink<WebSocketStream<Upgraded>, Message>>>>,
    mut receiver: SplitStream<WebSocketStream<Upgraded>>,
    txn_arc_mutex: Arc<Mutex<Option<M>>>,
    shutdown_hook_arc_mutex: Arc<Mutex<Option<oneshot::Sender<()>>>>,
    query_count: Arc<AtomicU32>,
    txn_id: String,
) where
    M: Mutate + TxnContextExport + 'static,
{
    while let Some(message) = receiver.next().await {
        let id = txn_id.clone();
        let sam = sender_arc_mutex.clone();
        let tam = txn_arc_mutex.clone();
        let sham = shutdown_hook_arc_mutex.clone();
        let qc = query_count.clone();

        tokio::spawn(async move {
            process_mutate_message(
                sam,
                tam,
                sham,
                qc,
                message,
                id.clone(),
            ).await
        });
    }
}

async fn process_query_message<Q>(
    sender_arc_mutex: Arc<Mutex<Option<SplitSink<WebSocketStream<Upgraded>, Message>>>>,
    txn_arc_mutex: Arc<Mutex<Option<Q>>>,
    shutdown_hook_arc_mutex: Arc<Mutex<Option<oneshot::Sender<()>>>>,
    query_count: Arc<AtomicU32>,
    message: Result<Message, Error>,
) where
    Q: Query,
{
    // TODO: better error message by capturing the receive error
    let _result = match message {
        Err(receive_error) => {
            error!("{:?}", receive_error);
            let payload = ResponsePayload {
                id: None,
                error: Some(format!("Message Receive Error: {:?}", receive_error)),
                message: None,
                json: None,
                uids_map: None,
            };

            send_message(
                sender_arc_mutex.clone(),
                Message::Text(serde_json::to_string(&payload).unwrap_or_default()),
            )
            .await
        }
        Ok(m) => match m {
            Message::Ping(ping) => {
                debug!("received ping {:?}", ping);
                Ok(())
            }
            Message::Pong(_) => {
                debug!("received pong");
                Ok(())
            }
            Message::Close(c) => {
                kill_task(shutdown_hook_arc_mutex.clone()).await;
                send_message(sender_arc_mutex.clone(), Message::Close(c)).await
            }
            Message::Text(t) => {
                let parsed: Result<RequestPayload, _> = serde_json::from_str(t.as_str());
                match parsed {
                    Err(e) => {
                        let payload = ResponsePayload {
                            id: None,
                            error: Some(format!("Parse Error: {:?}", e)),
                            message: None,
                            json: None,
                            uids_map: None,
                        };

                        send_message(
                            sender_arc_mutex.clone(),
                            Message::Text(serde_json::to_string(&payload).unwrap_or_default()),
                        )
                        .await
                    }
                    Ok(request) => {
                        increment_counter(query_count.clone());
                        let response =
                            process_query_txn_request(txn_arc_mutex.clone(), request.clone()).await;
                        decrement_counter(query_count.clone());
                        match response {
                            Ok(payload) => {
                                send_message(
                                    sender_arc_mutex.clone(),
                                    Message::Text(
                                        serde_json::to_string(&payload).unwrap_or_default(),
                                    ),
                                )
                                .await
                            }
                            Err(err) => {
                                let mut error_msg = Some(format!("{{\"message\": \"Txn Error: {:?}\"}}", &err));
                                if err.is::<DgraphError>() {
                                    let dgraph_err: DgraphError = err.downcast::<DgraphError>().unwrap();
                                    match dgraph_err {
                                        DgraphError::GrpcError(failure) => {
                                            if failure.is::<ClientError>() {
                                                let client_err: ClientError = failure.downcast::<ClientError>().unwrap();
                                                match client_err {
                                                    ClientError::CannotAlter(status)
                                                     | ClientError::CannotCheckVersion(status)
                                                     | ClientError::CannotCommitOrAbort(status)
                                                     | ClientError::CannotDoRequest(status)
                                                     | ClientError::CannotLogin(status)
                                                     | ClientError::CannotMutate(status)
                                                     | ClientError::CannotQuery(status)
                                                     | ClientError::CannotRefreshLogin(status) => {
<<<<<<< HEAD
                                                        error_msg.replace(format!("{{\"status\": \"{:?}\", \"message\": \"{:}\"}}", status.code(), status.message()));
=======
                                                        error_msg.replace(format!("{{\"status\": \"{:}\", \"code\": {:}, \"message\": \"{:}\"}}", status.code(), status.code() as i32, status.message()));
>>>>>>> f95a9d43
                                                    },
                                                    _ => {},
                                                };
                                            }
                                        },
                                        _ => {},
                                    };
                                }
                                let payload = ResponsePayload {
                                    id: request.id,
                                    error: error_msg,
                                    message: None,
                                    json: None,
                                    uids_map: None,
                                };

                                send_message(
                                    sender_arc_mutex.clone(),
                                    Message::Text(
                                        serde_json::to_string(&payload).unwrap_or_default(),
                                    ),
                                )
                                .await
                            }
                        }
                    }
                }
            }
            Message::Binary(b) => {
                // TODO: process binary data as needed
                send_message(sender_arc_mutex.clone(), Message::Binary(b)).await
            }
        },
    };
}

async fn process_mutate_message<M>(
    sender_arc_mutex: Arc<Mutex<Option<SplitSink<WebSocketStream<Upgraded>, Message>>>>,
    txn_arc_mutex: Arc<Mutex<Option<M>>>,
    shutdown_hook_arc_mutex: Arc<Mutex<Option<oneshot::Sender<()>>>>,
    query_count: Arc<AtomicU32>,
    message: Result<Message, Error>,
    txn_id: String,
) where
    M: Mutate + TxnContextExport,
{
    // TODO: better error message by capturing the receive error
    let _result = match message {
        Err(receive_error) => {
            error!("{:?}", receive_error);
            debug!("discarding txn on error");
            let response = discard_txn(None, txn_arc_mutex.clone()).await;
            match response {
                Ok(payload) => {
                    send_message(
                        sender_arc_mutex.clone(),
                        Message::Text(serde_json::to_string(&payload).unwrap_or_default()),
                    )
                    .await
                }
                Err(err) => {
                    let payload = ResponsePayload {
                        id: None,
                        error: Some(format!("Txn Error: {:?}", err)),
                        message: None,
                        json: None,
                        uids_map: None,
                    };

                    send_message(
                        sender_arc_mutex.clone(),
                        Message::Text(serde_json::to_string(&payload).unwrap_or_default()),
                    )
                    .await
                }
            }
        }
        Ok(m) => match m {
            Message::Ping(ping) => {
                debug!("received ping {:?}", ping);
                Ok(())
            }
            Message::Pong(_) => {
                debug!("received pong");
                Ok(())
            }
            Message::Close(c) => {
                debug!("discarding txn on close");
                let response = discard_txn(None, txn_arc_mutex.clone()).await;
                let _ = match response {
                    Ok(payload) => {
                        send_message(
                            sender_arc_mutex.clone(),
                            Message::Text(serde_json::to_string(&payload).unwrap_or_default()),
                        )
                        .await
                    }
                    Err(err) => {
                        let payload = ResponsePayload {
                            id: None,
                            error: Some(format!("Txn Error: {:?}", err)),
                            message: None,
                            json: None,
                            uids_map: None,
                        };

                        send_message(
                            sender_arc_mutex.clone(),
                            Message::Text(serde_json::to_string(&payload).unwrap_or_default()),
                        )
                        .await
                    }
                };

                kill_task(shutdown_hook_arc_mutex.clone()).await;
                send_message(sender_arc_mutex.clone(), Message::Close(c)).await
            }
            Message::Text(t) => {
                let parsed: Result<RequestPayload, _> = serde_json::from_str(t.as_str());
                match parsed {
                    Err(e) => {
                        let payload = ResponsePayload {
                            id: None,
                            error: Some(format!("Parse Error: {:?}", e)),
                            message: None,
                            json: None,
                            uids_map: None,
                        };

                        send_message(
                            sender_arc_mutex.clone(),
                            Message::Text(serde_json::to_string(&payload).unwrap_or_default()),
                        )
                        .await
                    }
                    Ok(request) => {
                        increment_counter(query_count.clone());
                        let response =
                            process_mutate_txn_request(txn_arc_mutex.clone(), request.clone())
                                .await;
                        decrement_counter(query_count.clone());
                        match response {
                            Ok(payload) => {
                                send_message(
                                    sender_arc_mutex.clone(),
                                    Message::Text(
                                        serde_json::to_string(&payload).unwrap_or_default(),
                                    ),
                                )
                                .await
                            }
                            Err(err) => {
                                let mut error_msg = Some(format!("{{\"message\": \"Txn Error: {:?}\"}}", &err));
                                if err.is::<DgraphError>() {
                                    let dgraph_err: DgraphError = err.downcast::<DgraphError>().unwrap();
                                    match dgraph_err {
                                        DgraphError::GrpcError(failure) => {
                                            if failure.is::<ClientError>() {
                                                let client_err: ClientError = failure.downcast::<ClientError>().unwrap();
                                                match client_err {
                                                    ClientError::CannotAlter(status)
                                                     | ClientError::CannotCheckVersion(status)
                                                     | ClientError::CannotCommitOrAbort(status)
                                                     | ClientError::CannotDoRequest(status)
                                                     | ClientError::CannotLogin(status)
                                                     | ClientError::CannotMutate(status)
                                                     | ClientError::CannotQuery(status)
                                                     | ClientError::CannotRefreshLogin(status) => {
<<<<<<< HEAD
                                                        error_msg.replace(format!("{{\"status\": \"{:?}\", \"message\": \"{:}\"}}", status.code(), status.message()));
=======
                                                        error_msg.replace(format!("{{\"status\": \"{:}\", \"code\": {:}, \"message\": \"{:}\"}}", status.code(), status.code() as i32, status.message()));
>>>>>>> f95a9d43
                                                    },
                                                    _ => {},
                                                };
                                            }
                                        },
                                        _ => {},
                                    };
                                }
                                let payload = ResponsePayload {
                                    id: request.id,
                                    error: error_msg,
                                    message: None,
                                    json: None,
                                    uids_map: None,
                                };

                                send_message(
                                    sender_arc_mutex.clone(),
                                    Message::Text(
                                        serde_json::to_string(&payload).unwrap_or_default(),
                                    ),
                                )
                                .await
                            }
                        }
                    }
                }
            }
            Message::Binary(b) => {
                // TODO: process binary data as needed
                send_message(sender_arc_mutex.clone(), Message::Binary(b)).await
            }
        },
    };
}

async fn send_message(
    sender_arc_mutex: Arc<Mutex<Option<SplitSink<WebSocketStream<Upgraded>, Message>>>>,
    msg: Message,
) -> Result<(), Error> {
    let mut sender_guard = sender_arc_mutex.lock().await;
    let sender = sender_guard.as_mut();
    match sender {
        Some(s) => s.send(msg).await,
        None => Ok(()),
    }
}

pub async fn auto_close_connection(
    sender_arc_mutex: Arc<Mutex<Option<SplitSink<WebSocketStream<Upgraded>, Message>>>>,
    query_count: Arc<AtomicU32>,
) -> () {
    let timeout = match env::var("CONNECTION_CHECK_INTERVAL") {
        Ok(val) => val.parse::<u64>().unwrap_or(5000),
        Err(_) => 5000,
    };
    let retry_count = match env::var("CONNECTION_CHECK_RETRY") {
        Ok(val) => val.parse::<u32>().unwrap_or(3),
        Err(_) => 3,
    };
    let mut interval = tokio::time::interval(Duration::from_millis(timeout));

    let retry = Arc::new(AtomicU32::new(0));

    while let Some(_) = interval.next().await {
        let count = query_count.load(Ordering::Relaxed);
        if count > 0 {
            debug!("txn is alive. query count - {}", count);
            retry.store(0, Ordering::Relaxed);
        } else {
            let r = retry.fetch_add(1, Ordering::Relaxed);
            debug!("txn is not alive. retry - {}", r);
            if r >= retry_count {
                debug!("closing connection");
                let result = send_message(sender_arc_mutex.clone(), Message::Close(None)).await;
                match result {
                    Ok(_) => (),
                    Err(e) => error!("Error sending close message {:?}", e),
                };
                break;
            }
        }
    }
}

async fn kill_task(shutdown_hook_arc_mutex: Arc<Mutex<Option<oneshot::Sender<()>>>>) {
    debug!("killing auto disconnect task");

    let mut shutdown_hook_guard = shutdown_hook_arc_mutex.lock().await;

    let shutdown_hook = shutdown_hook_guard.take();

    let _ = match shutdown_hook {
        Some(s) => s.send(()),
        None => Ok(()),
    };

    ()
}

fn increment_counter(counter: Arc<AtomicU32>) {
    debug!("incrementing counter");
    counter.fetch_add(1, Ordering::Relaxed);
}

fn decrement_counter(counter: Arc<AtomicU32>) {
    debug!("decrementing counter");
    counter.fetch_sub(1, Ordering::Relaxed);
}<|MERGE_RESOLUTION|>--- conflicted
+++ resolved
@@ -8,6 +8,7 @@
 use futures::{SinkExt, StreamExt};
 use hyper::upgrade::Upgraded;
 use log::{debug, error};
+use serde_json::json;
 use tokio::sync::{oneshot, Mutex};
 use tokio_tungstenite::WebSocketStream;
 use tungstenite::{Error, Message};
@@ -53,14 +54,7 @@
         let qc = query_count.clone();
 
         tokio::spawn(async move {
-            process_mutate_message(
-                sam,
-                tam,
-                sham,
-                qc,
-                message,
-                id.clone(),
-            ).await
+            process_mutate_message(sam, tam, sham, qc, message, id.clone()).await
         });
     }
 }
@@ -139,33 +133,37 @@
                                 .await
                             }
                             Err(err) => {
-                                let mut error_msg = Some(format!("{{\"message\": \"Txn Error: {:?}\"}}", &err));
+                                let mut error_msg =
+                                    Some(format!("{{\"message\": \"Txn Error: {:?}\"}}", &err));
                                 if err.is::<DgraphError>() {
-                                    let dgraph_err: DgraphError = err.downcast::<DgraphError>().unwrap();
+                                    let dgraph_err: DgraphError =
+                                        err.downcast::<DgraphError>().unwrap();
                                     match dgraph_err {
                                         DgraphError::GrpcError(failure) => {
                                             if failure.is::<ClientError>() {
-                                                let client_err: ClientError = failure.downcast::<ClientError>().unwrap();
+                                                let client_err: ClientError =
+                                                    failure.downcast::<ClientError>().unwrap();
                                                 match client_err {
                                                     ClientError::CannotAlter(status)
-                                                     | ClientError::CannotCheckVersion(status)
-                                                     | ClientError::CannotCommitOrAbort(status)
-                                                     | ClientError::CannotDoRequest(status)
-                                                     | ClientError::CannotLogin(status)
-                                                     | ClientError::CannotMutate(status)
-                                                     | ClientError::CannotQuery(status)
-                                                     | ClientError::CannotRefreshLogin(status) => {
-<<<<<<< HEAD
-                                                        error_msg.replace(format!("{{\"status\": \"{:?}\", \"message\": \"{:}\"}}", status.code(), status.message()));
-=======
-                                                        error_msg.replace(format!("{{\"status\": \"{:}\", \"code\": {:}, \"message\": \"{:}\"}}", status.code(), status.code() as i32, status.message()));
->>>>>>> f95a9d43
-                                                    },
-                                                    _ => {},
+                                                    | ClientError::CannotCheckVersion(status)
+                                                    | ClientError::CannotCommitOrAbort(status)
+                                                    | ClientError::CannotDoRequest(status)
+                                                    | ClientError::CannotLogin(status)
+                                                    | ClientError::CannotMutate(status)
+                                                    | ClientError::CannotQuery(status)
+                                                    | ClientError::CannotRefreshLogin(status) => {
+                                                        let err = json!({
+                                                            "status": status.code().description(),
+                                                            "code": status.code() as i32,
+                                                            "message": status.message(),
+                                                        });
+                                                        error_msg.replace(err.to_string());
+                                                    }
+                                                    _ => {}
                                                 };
                                             }
-                                        },
-                                        _ => {},
+                                        }
+                                        _ => {}
                                     };
                                 }
                                 let payload = ResponsePayload {
@@ -312,33 +310,37 @@
                                 .await
                             }
                             Err(err) => {
-                                let mut error_msg = Some(format!("{{\"message\": \"Txn Error: {:?}\"}}", &err));
+                                let mut error_msg =
+                                    Some(format!("{{\"message\": \"Txn Error: {:?}\"}}", &err));
                                 if err.is::<DgraphError>() {
-                                    let dgraph_err: DgraphError = err.downcast::<DgraphError>().unwrap();
+                                    let dgraph_err: DgraphError =
+                                        err.downcast::<DgraphError>().unwrap();
                                     match dgraph_err {
                                         DgraphError::GrpcError(failure) => {
                                             if failure.is::<ClientError>() {
-                                                let client_err: ClientError = failure.downcast::<ClientError>().unwrap();
+                                                let client_err: ClientError =
+                                                    failure.downcast::<ClientError>().unwrap();
                                                 match client_err {
                                                     ClientError::CannotAlter(status)
-                                                     | ClientError::CannotCheckVersion(status)
-                                                     | ClientError::CannotCommitOrAbort(status)
-                                                     | ClientError::CannotDoRequest(status)
-                                                     | ClientError::CannotLogin(status)
-                                                     | ClientError::CannotMutate(status)
-                                                     | ClientError::CannotQuery(status)
-                                                     | ClientError::CannotRefreshLogin(status) => {
-<<<<<<< HEAD
-                                                        error_msg.replace(format!("{{\"status\": \"{:?}\", \"message\": \"{:}\"}}", status.code(), status.message()));
-=======
-                                                        error_msg.replace(format!("{{\"status\": \"{:}\", \"code\": {:}, \"message\": \"{:}\"}}", status.code(), status.code() as i32, status.message()));
->>>>>>> f95a9d43
-                                                    },
-                                                    _ => {},
+                                                    | ClientError::CannotCheckVersion(status)
+                                                    | ClientError::CannotCommitOrAbort(status)
+                                                    | ClientError::CannotDoRequest(status)
+                                                    | ClientError::CannotLogin(status)
+                                                    | ClientError::CannotMutate(status)
+                                                    | ClientError::CannotQuery(status)
+                                                    | ClientError::CannotRefreshLogin(status) => {
+                                                        let err = json!({
+                                                            "status": status.code().description(),
+                                                            "code": status.code() as i32,
+                                                            "message": status.message(),
+                                                        });
+                                                        error_msg.replace(err.to_string());
+                                                    }
+                                                    _ => {}
                                                 };
                                             }
-                                        },
-                                        _ => {},
+                                        }
+                                        _ => {}
                                     };
                                 }
                                 let payload = ResponsePayload {
